--- conflicted
+++ resolved
@@ -21,6 +21,7 @@
 import org.apache.spark.ml.regression.DecisionTreeRegressor
 import org.apache.spark.ml.tree._
 import org.apache.spark.ml.tree.impl.AltDT.{AltDTMetadata, FeatureVector, PartitionInfo}
+import org.apache.spark.ml.tree.impl.TreeUtil._
 import org.apache.spark.mllib.linalg.Vectors
 import org.apache.spark.mllib.regression.LabeledPoint
 import org.apache.spark.mllib.tree.impurity._
@@ -92,7 +93,6 @@
     assert(model.numNodes === 5)
   }
 
-<<<<<<< HEAD
   test("example providing transposed dataset") {
     val data = Range(0, 8).map(x => LabeledPoint(x, Vectors.dense(x)))
     val transposedDataset = TreeUtil.rowToColumnStoreDense(sc.parallelize(data.map(_.features)))
@@ -112,10 +112,7 @@
     assert(grandkids.forall(_.isInstanceOf[InternalNode]))
   }
 
-  //////////////////////////////// Helper classes //////////////////////////////////
-=======
   /* * * * * * * * * * * Helper classes * * * * * * * * * * */
->>>>>>> 9f05d95c
 
   test("FeatureVector") {
     val v = new FeatureVector(1, 0, Array(0.1, 0.3, 0.7), Array(1, 2, 0))
